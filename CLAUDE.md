--- conflicted
+++ resolved
@@ -163,8 +163,6 @@
 - **Config**: YAML + env vars, dynamic handler loading, fail-fast validation
 - **Cloud**: GCS (async atomic ops), S3/Redis (stubs), env restrictions
 - **Language Architecture**: Per-language content files, fallback filtering, UI/backend sync, caching
-<<<<<<< HEAD
-=======
 
 ## i18n/l10n Design Notes & Principles
 
@@ -200,7 +198,6 @@
 - **Content Structure**: Each item tagged with `"language"` field
 - **Scenario Compatibility**: Characters properly linked to scenarios within same language
 - **System Prompts**: Localized instructions for role-play agents
->>>>>>> 49a17fd8
 
 ## Critical Guidelines
 
